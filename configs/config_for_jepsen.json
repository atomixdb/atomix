{
  "range_server": {
    "range_maintenance_duration": {
      "secs": 1,
      "nanos": 0
    },
    "proto_server_addr": "0.0.0.0:50054",
    "fast_network_addr": "0.0.0.0:50055",
<<<<<<< HEAD
    "fast_network_polling_core_id": 1
=======
    "fast_network_polling_core_id": 1,
    "background_runtime_core_ids": []
>>>>>>> c8db06dd
  },
  "universe": {
    "proto_server_addr": "atomix-universe:50056"
  },
  "frontend": {
    "proto_server_addr": "127.0.0.1:50057",
    "fast_network_addr": "127.0.0.1:50058",
    "fast_network_polling_core_id": 2,
<<<<<<< HEAD
=======
    "background_runtime_core_ids": [],
>>>>>>> c8db06dd
    "transaction_overall_timeout": {
        "secs": 10,
        "nanos": 0
    }
},
  "epoch": {
    "proto_server_addr": "atomix-epoch:50050",
    "epoch_duration": {
      "secs":0,
      "nanos": 10000000
  }
  },
  "cassandra": {
    "cql_addr": "cassandra:9042"
  },
  "regions": {
    "test-region": {
      "warden_address": "atomix-warden:50053",
      "epoch_publishers": [
        {
          "name": "ps1",
          "zone": "test-region/a",
          "publishers": [
            {
              "name": "ep1",
              "backend_addr": "atomix-epoch-publisher:50051",
              "fast_network_addr": "atomix-epoch-publisher:50052",
              "fast_network_polling_core_id": 3
            }
          ]
        }
      ]
    }
  }
}<|MERGE_RESOLUTION|>--- conflicted
+++ resolved
@@ -6,12 +6,8 @@
     },
     "proto_server_addr": "0.0.0.0:50054",
     "fast_network_addr": "0.0.0.0:50055",
-<<<<<<< HEAD
-    "fast_network_polling_core_id": 1
-=======
     "fast_network_polling_core_id": 1,
     "background_runtime_core_ids": []
->>>>>>> c8db06dd
   },
   "universe": {
     "proto_server_addr": "atomix-universe:50056"
@@ -20,10 +16,7 @@
     "proto_server_addr": "127.0.0.1:50057",
     "fast_network_addr": "127.0.0.1:50058",
     "fast_network_polling_core_id": 2,
-<<<<<<< HEAD
-=======
     "background_runtime_core_ids": [],
->>>>>>> c8db06dd
     "transaction_overall_timeout": {
         "secs": 10,
         "nanos": 0
