--- conflicted
+++ resolved
@@ -83,11 +83,7 @@
 #[derive(Clone, Debug, Serialize, Deserialize)]
 pub struct EpochConfig {
     pub proto_server_addr: HostPort,
-<<<<<<< HEAD
-    pub epoch_duration : std::time::Duration,
-=======
     pub epoch_duration: std::time::Duration,
->>>>>>> 6eeb6672
 }
 
 #[derive(Clone, Debug, Serialize, Deserialize)]
